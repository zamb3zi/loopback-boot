--- conflicted
+++ resolved
@@ -494,18 +494,11 @@
         sourceFile = require.resolve(name);
       }
 
-<<<<<<< HEAD
       return {
         sourceFile: sourceFile,
         config: componentConfig[name]
       };
     });
-=======
-    return {
-      sourceFile: sourceFile,
-      config: componentConfig[name]
-    };
-  });
 }
 
 function resolveRelativePaths(relativePaths, appRootDir) {
@@ -515,5 +508,4 @@
       relativePaths[k] = path.resolve(appRootDir, relativePath);
     }
   });
->>>>>>> 6e6eacca
 }