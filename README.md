--- conflicted
+++ resolved
@@ -23,8 +23,7 @@
 app.listen();
 ```
 
-<<<<<<< HEAD
-See [API docs](http://apidocs.strongloop.com/loopback-boot/) for
+See [API docs](http://apidocs.strongloop.com/loopback-boot/#api) for
 complete API reference.
 
 ## Versions
@@ -35,20 +34,21 @@
 
 The version range `2.x` supports the new project layout as scaffolded by
 `yo loopback`.
-=======
-See [API docs](http://apidocs.strongloop.com/loopback-boot/#api) for
-complete API reference.
+
+This document describes the configuration conventions of the `2.x` versions.
+See [Migrating from 1.x to 2.x](http://apidocs.strongloop.com/loopback-boot/#migrating-from-1x-to-2x)
+for step-by-step instructions on how to upgrade existing projects.
 
 ## Configurations and conventions
 
 The bootstrapping process takes care of the following tasks:
 
  - Configuration of data-sources.
- - Definition and configuration of custom Models, attaching models to
-   data-sources.
+ - Definition of custom Models
+ - Configuration of models, attaching models to data-sources.
  - Configuration of app settings like `host`, `port` or `restApiRoot`.
- - Running additional boot scripts to keep the custom setup code in multiple
-   small files as opposed to keeping everything in the main app file.
+ - Running additional boot scripts, so that the custom setup code can be kept
+  in multiple small files as opposed to keeping everything in the main app file.
 
 Below is the typical project layout. See the following sections for description
 of the project files.
@@ -56,7 +56,7 @@
 ```
 project/
   app.js
-  app.json
+  config.json
   datasources.json
   models.json
   models/
@@ -65,13 +65,13 @@
 
 ### App settings
 
-The settings are loaded from the file `app.json` in the project root directory
+The settings are loaded from the file `config.json` in the project root directory
 and can be accessed via `app.get('option-name')` from the code.
 
-Additionally, the following files can provide values to override `app.json`:
-
- - `app.local.js` or `app.local.json`
- - `app.{env}.js` or `app.{env}.json`, where `{env}` is the value of `NODE_ENV`
+Additionally, the following files can provide values to override `config.json`:
+
+ - `config.local.js` or `config.local.json`
+ - `config.{env}.js` or `config.{env}.json`, where `{env}` is the value of `NODE_ENV`
    (typically `development` or `production`)
 
 **NOTE:** The additional files can override the top-level keys with
@@ -80,7 +80,7 @@
 
 #### Example settings
 
-*app.json*
+*config.json*
 
 ```json
 {
@@ -90,7 +90,7 @@
 }
 ```
 
-*app.production.js*
+*config.production.js*
 
 ```js
 module.exports = {
@@ -145,88 +145,151 @@
 }
 ```
 
-### Models
-
-App models are loaded from the file `models.json`.
+### Models: definition
+
+Custom models are defined using JSON files in `models/` directory,
+one JSON file per model.
 
 #### Example models
 
-The following is example JSON for two `Model` definitions:
+The following are example JSON files for two `Model` definitions:
 `Dealership` and `Location`.
 
-```js
-{
-  // the key is the model name
-  "Dealership": {
-    // a reference, by name, to a dataSource definition
-    "dataSource": "my-db",
-    // the options passed to Model.extend(name, properties, options)
-    "options": {
-      "relations": {
-        "cars": {
-          "type": "hasMany",
-          "model": "Car",
-          "foreignKey": "dealerId"
-        }
+*models/dealership.json*
+
+```js
+{
+  // the model name
+  "name": "Dealership",
+  // the options passed to Model.extend(name, properties, options)
+  "options": {
+    "relations": {
+      "cars": {
+        "type": "hasMany",
+        "model": "Car",
+        "foreignKey": "dealerId"
       }
-    },
-    // the properties passed to Model.extend(name, properties, options)
-    "properties": {
-      "id": {"id": true},
-      "name": "String",
-      "zip": "Number",
-      "address": "String"
     }
   },
-  "Car": {
-    "dataSource": "my-db"
-    // options can be specified at the top level too
-    "relations": {
-      "dealer": {
-        "type": "belongsTo",
-        "model": "Dealership",
-        "foreignKey": "dealerId"
-      },
+  // the properties passed to Model.extend(name, properties, options)
+  "properties": {
+    "id": {"id": true},
+    "name": "String",
+    "zip": "Number",
+    "address": "String"
+  }
+}
+```
+
+*models/car.json*
+```js
+{
+  "name": "Car",
+  // options can be specified at the top level too
+  "relations": {
+    "dealer": {
+      "type": "belongsTo",
+      "model": "Dealership",
+      "foreignKey": "dealerId"
+    },
+  }
+  "properties": {
+    "id": {
+      "type": "String",
+      "required": true,
+      "id": true
+    },
+    "make": {
+      "type": "String",
+      "required": true
+    },
+    "model": {
+      "type": "String",
+      "required": true
     }
-    "properties": {
-      "id": {
-        "type": "String",
-        "required": true,
-        "id": true
-      },
-      "make": {
-        "type": "String",
-        "required": true
-      },
-      "model": {
-        "type": "String",
-        "required": true
-      }
-    }
   }
 }
 ```
 
 #### Adding custom methods to models
 
-The models created from `models.json` come with the set of built-in methods
+The models created from JSON files come with the set of built-in methods
 like `find` and `create`. To implement your custom methods, you should
-create a javascript file in `models/` directory named after the model
-and define the methods there.
+create a javascript file in `models/` directory with the same base-name
+as the JSON file containing model definition (e.g. `models/car.js` for
+`models/car.json`) and define the methods there.
 
 Example:
 
 *models/car.js*
 
 ```js
-module.exports = function(app) {
-  var Car = app.models.Car;
-
+// Car is the model constructor
+// Base is the parent model (e.g. loopback.PersistedModel)
+module.exports = function(Car, Base) {
+  // Define a static method
+  Car.customMethod = function(cb) {
+    // do some work
+    cb();
+  };
+
+  // Define an instance (prototype) method
   Car.prototype.honk = function(duration, cb) {
     // make some noise for `duration` seconds
     cb();
   };
+
+  // Provide a custom setup method
+  Car.setup = function() {
+    Base.setup.call(this);
+
+    // configure validations,
+    // configure remoting for methods, etc.
+  };
 };
+```
+
+### Models: configuration
+
+Before the models can be used in a loopback application, they have to be
+configured - attached to a data-source, exposed via the REST API, and so on.
+
+The configuration is described in the file `models.json`:
+
+```js
+{
+  // the key is the model name
+  "Dealership": {
+    // a reference, by name, to a dataSource definition
+    "dataSource": "my-db"
+  },
+  "Car": {
+    "dataSource": "my-db",
+    // do not expose Car over the REST API
+    "public": false
+  }
+}
+```
+
+The bootstrapper will automatically load definition of every custom model
+configured in `models.json`. By default, the definition files are loaded from
+`models/` subdirectory. However, it is possible to specify a different location
+(or even multiple locations) via `_meta.sources`:
+
+```js
+{
+  "_meta": {
+    "sources": [
+      // all paths are relative to models.json
+      "./models"
+      "./node_modules/foobar/models"
+    ]
+  },
+  // use the `FooBar` model from the `foobar` module
+  "FooBar": {
+    "dataSource": "db"
+  }
+}
 ```
 
 ### Boot scripts
@@ -325,5 +388,4 @@
   }
 );
 </script>
-```
->>>>>>> af9c4d8c
+```